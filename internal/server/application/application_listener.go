--- conflicted
+++ resolved
@@ -78,87 +78,14 @@
 }
 
 func SendServerListenerLivenessCheck(settings *cryptoutilConfig.Settings) ([]byte, error) {
-<<<<<<< HEAD
 	ctx, cancel := context.WithTimeout(context.Background(), clientLivenessRequestTimeout)
 	defer cancel()
 
 	_, _, result, err := cryptoutilNetwork.HTTPGetLivez(ctx, settings.PrivateBaseURL(), 0, nil, settings.DevMode)
-=======
-	client, privateBaseURL := createClient(settings)
-
-	livenessRequestCtx, livenessRequestCancel := context.WithTimeout(context.Background(), clientLivenessRequestTimeout)
-	defer livenessRequestCancel()
-	livenessRequest, err := http.NewRequestWithContext(livenessRequestCtx, http.MethodGet, privateBaseURL+"/livez", nil)
-	if err != nil {
-		return nil, fmt.Errorf("failed to create liveness request: %w", err)
-	}
-	livenessResponse, err := client.Do(livenessRequest)
-	if err != nil {
-		return nil, fmt.Errorf("failed to send liveness request: %w", err)
-	}
-	livenessResponseBody, err := io.ReadAll(livenessResponse.Body)
-	if err != nil {
-		if closeErr := livenessResponse.Body.Close(); closeErr != nil {
-			fmt.Printf("Warning: failed to close liveness response body: %v\n", closeErr)
-		}
-		return nil, fmt.Errorf("failed to read liveness response body: %w", err)
-	}
-	if closeErr := livenessResponse.Body.Close(); closeErr != nil {
-		fmt.Printf("Warning: failed to close liveness response body: %v\n", closeErr)
-	}
-	return livenessResponseBody, nil
-}
-
-func SendServerListenerShutdownRequest(settings *cryptoutilConfig.Settings) error {
-	client, privateBaseURL := createClient(settings)
-
-	shutdownRequestCtx, shutdownRequestCancel := context.WithTimeout(context.Background(), clientShutdownRequestTimeout)
-	defer shutdownRequestCancel()
-	shutdownRequest, err := http.NewRequestWithContext(shutdownRequestCtx, http.MethodPost, privateBaseURL+serverShutdownRequestPath, nil)
->>>>>>> a61d5781
 	if err != nil {
 		return nil, fmt.Errorf("failed to get liveness check: %w", err)
 	}
-<<<<<<< HEAD
 	return result, nil
-}
-
-func SendServerListenerShutdownRequest(settings *cryptoutilConfig.Settings) error {
-	ctx, cancel := context.WithTimeout(context.Background(), clientShutdownRequestTimeout)
-	defer cancel()
-
-	_, _, _, err := cryptoutilNetwork.HTTPPostShutdown(ctx, settings.PrivateBaseURL(), 0, nil, settings.DevMode)
-=======
-	shutdownResponse, err := client.Do(shutdownRequest)
->>>>>>> a61d5781
-	if err != nil {
-		return fmt.Errorf("failed to send shutdown request: %w", err)
-	}
-
-	time.Sleep(clientLivenessStartTimeout)
-
-<<<<<<< HEAD
-	livenessCtx, livenessCancel := context.WithTimeout(context.Background(), clientLivenessRequestTimeout)
-	defer livenessCancel()
-
-	_, _, _, err = cryptoutilNetwork.HTTPGetLivez(livenessCtx, settings.PrivateBaseURL(), 0, nil, settings.DevMode)
-	if err == nil {
-=======
-	livenessRequestCtx, livenessRequestCancel := context.WithTimeout(context.Background(), clientLivenessRequestTimeout)
-	defer livenessRequestCancel()
-	livenessRequest, err := http.NewRequestWithContext(livenessRequestCtx, http.MethodGet, privateBaseURL+"/livez", nil)
-	if err != nil {
-		return fmt.Errorf("failed to create liveness request: %w", err)
-	}
-	livenessResponse, err := client.Do(livenessRequest)
-	if err == nil && livenessResponse != nil {
-		if closeErr := livenessResponse.Body.Close(); closeErr != nil {
-			fmt.Printf("Warning: failed to close liveness response body: %v\n", closeErr)
-		}
->>>>>>> a61d5781
-		return fmt.Errorf("server did not shut down properly")
-	}
-	return nil
 }
 
 // StartServerListenerApplication creates and starts a new server application listener.
@@ -1091,24 +1018,13 @@
 	`, csrfTokenName, csrfTokenEndpoint, csrfTokenName, csrfTokenEndpoint))
 }
 
-func createClient(settings *cryptoutilConfig.Settings) (*http.Client, string) {
-	// TODO Only use InsecureSkipVerify for DevMode
-	// Create HTTP client that accepts self-signed certificates for local testing
-	var client *http.Client
-	if settings.BindPrivateProtocol == protocolHTTPS {
-		client = &http.Client{
-			Transport: &http.Transport{
-				TLSClientConfig: &tls.Config{
-					InsecureSkipVerify: settings.DevMode, // Only skip verification in dev mode
-					MinVersion:         tls.VersionTLS12,
-				},
-			},
-		}
-	} else {
-		client = http.DefaultClient
-	}
-
-	privateBaseURL := fmt.Sprintf("%s://%s:%d", settings.BindPrivateProtocol, settings.BindPrivateAddress, settings.BindPrivatePort)
-
-	return client, privateBaseURL
+func SendServerListenerShutdownRequest(settings *cryptoutilConfig.Settings) error {
+	ctx, cancel := context.WithTimeout(context.Background(), clientShutdownRequestTimeout)
+	defer cancel()
+
+	_, _, _, err := cryptoutilNetwork.HTTPPostShutdown(ctx, settings.PrivateBaseURL(), 0, nil, settings.DevMode)
+	if err != nil {
+		return fmt.Errorf("failed to send shutdown request: %w", err)
+	}
+	return nil
 }