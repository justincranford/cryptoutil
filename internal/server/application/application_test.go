--- conflicted
+++ resolved
@@ -2,9 +2,11 @@
 
 import (
 	"context"
+	"crypto/tls"
 	"crypto/x509"
 	"encoding/json"
 	"fmt"
+	"io"
 	"log"
 	"net/http"
 	"strconv"
@@ -319,8 +321,6 @@
 	require.NotContains(t, response, "dependencies", "liveness should not include dependency checks")
 
 	t.Logf("âœ“ SendServerListenerLivenessCheck validation passed")
-<<<<<<< HEAD
-=======
 }
 
 func httpResponse(t *testing.T, httpMethod string, expectedStatusCode int, url string, rootCAsPool *x509.CertPool) ([]byte, http.Header, error) {
@@ -375,5 +375,4 @@
 	}
 	t.Logf("HTTP Status code: %d, response headers count: %d, response body: %d bytes", resp.StatusCode, len(resp.Header), len(body))
 	return body, resp.Header, nil
->>>>>>> a61d5781
 }